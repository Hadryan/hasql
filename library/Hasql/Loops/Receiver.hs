module Hasql.Loops.Receiver where

import Hasql.Prelude
import Hasql.Model
import qualified Hasql.Socket as A
import qualified Data.ByteString as B
import qualified Scanner as C
import qualified Hasql.Scanner as D


{-# INLINABLE loop #-}
loop :: A.Socket -> (Response -> IO ()) -> (Text -> IO ()) -> IO ()
loop socket sendResponse reportError =
  processScannerResult (C.More (C.scan D.response))
  where
    processScannerResult =
      \case
        C.More consume -> do
          receivingResult <- A.receive socket (shiftL 2 12)
          case receivingResult of
            Right bytes ->
<<<<<<< HEAD
=======
              trace ("Received " <> show (B.length bytes)) $
>>>>>>> 115e6bde
              if B.null bytes
                then reportError "Connection interrupted"
                else processScannerResult (consume bytes)
            Left msg ->
              reportError msg
        C.Done remainders responseMaybe -> do
<<<<<<< HEAD
          forM_ responseMaybe $ \response -> 
            sendResponse response
          processScannerResult (C.scan D.response remainders)
=======
          traceM ("Parsed a response: \27[1m" <> show responseMaybe <> "\27[0m, remainders amount: " <> show (B.length remainders))
          traverse_ sendResponse responseMaybe
          if B.null remainders
            then processScannerResult (C.More (C.scan D.response))
            else processScannerResult (C.scan D.response remainders)
>>>>>>> 115e6bde
        C.Fail remainders message -> do
          reportError (fromString message)<|MERGE_RESOLUTION|>--- conflicted
+++ resolved
@@ -19,26 +19,15 @@
           receivingResult <- A.receive socket (shiftL 2 12)
           case receivingResult of
             Right bytes ->
-<<<<<<< HEAD
-=======
-              trace ("Received " <> show (B.length bytes)) $
->>>>>>> 115e6bde
               if B.null bytes
                 then reportError "Connection interrupted"
                 else processScannerResult (consume bytes)
             Left msg ->
               reportError msg
         C.Done remainders responseMaybe -> do
-<<<<<<< HEAD
-          forM_ responseMaybe $ \response -> 
-            sendResponse response
-          processScannerResult (C.scan D.response remainders)
-=======
-          traceM ("Parsed a response: \27[1m" <> show responseMaybe <> "\27[0m, remainders amount: " <> show (B.length remainders))
           traverse_ sendResponse responseMaybe
           if B.null remainders
             then processScannerResult (C.More (C.scan D.response))
             else processScannerResult (C.scan D.response remainders)
->>>>>>> 115e6bde
         C.Fail remainders message -> do
           reportError (fromString message)